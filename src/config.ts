<<<<<<< HEAD
import { Item } from "./model";

export interface ConfigData {
  quadrants: { [key: string]: string };
  rings: string[];
  showEmptyRings: boolean;
}

export const radarName =
  process.env.REACT_APP_RADAR_NAME || "AOE Technology Radar";
export const radarNameShort = radarName;

export const getItemPageNames = (items: Item[]) =>
  items.map((item) => `${item.quadrant}/${item.name}`);

=======
import {Item, HomepageOption, QuadrantConfig} from './model';

export const radarName = process.env.RADAR_NAME || 'AOE Technology Radar'
export const radarNameShort = radarName;

export const homepageContent = HomepageOption.both; // by defaul show both versions so that people can choose which one they like more (or keep both)

// Quadrants positions start from the top left and go clockwise
export const quadrantsMap: Map<string, QuadrantConfig> = new Map([
  ['languages-and-frameworks', {
    id: 'languages-and-frameworks',
    displayName: 'Languages & Frameworks',
    colour: '#84BFA4',
    txtColour: '#444444',
    position: 1,
    description: "We've placed development languages (such as Scala or Golang) here, as well as more low-level development frameworks (such as Play or Symfony), which are useful for implementing custom software of all kinds."
  }],
  ['methods-and-patterns', {
    id: 'methods-and-patterns',
    displayName: 'Methods & Patterns',
    colour: '#248EA6',
    txtColour: 'white',
    position: 2,
    description: 'Here we put information on methods and patterns concerning development, continuous x, testing, organization, architecture, etc.'
  }],
  ['platforms-and-aoe-services', {
    id: 'platforms-and-aoe-services',
    displayName: 'Platforms and Operations',
    colour: '#F25244',
    txtColour: '#444444',
    position: 3,
    description: 'Here we include infrastructure platforms and services. We also use this category to communicate news about AOE services that we want all AOE teams to be aware of.'
  }],
  ['tools', {
    id:  'tools',
    displayName: 'Tools',
    colour: '#F2A25C',
    txtColour: 'white',
    position: 4,
    description: 'Here we put different software tools - from small helpers to bigger software projects'
  }]
]);

export const chartConfig = {
    size: 800, //in px
    scale: [-16, 16], // arbitrary scale, could have any summetric values. 16 is good for dividing the chart into rings of proportional sizes/radius
    blipSize: 12, // in px, be careful when increasing this value as it may cause a lot of calculations during placing the blips on the chart
    ringsAttributes: [ // order from the centre outwards
      { radius: 8, arcWidth: 6 }, // radius values are based on the scale (not px!), arc width is in px
      { radius: 11, arcWidth: 4 },
      { radius: 14, arcWidth: 2 },
      { radius: 16, arcWidth: 2 }
    ]
};

export const getItemPageNames = (items: Item[]) => items.map(item => `${item.quadrant}/${item.name}`);

export const showEmptyRings = false;

>>>>>>> c1157a77
export function isMobileViewport() {
  // return false for server side rendering
  if (typeof window == "undefined") return false;

  const width =
    window.innerWidth ||
    document.documentElement.clientWidth ||
    document.body.clientWidth;
  return width < 1200;
}

export function assetUrl(file: string) {
  return process.env.PUBLIC_URL + "/" + file;
}

export function translate(config: ConfigData, key: string) {
  return config.quadrants[key] || "-";
}<|MERGE_RESOLUTION|>--- conflicted
+++ resolved
@@ -1,10 +1,17 @@
-<<<<<<< HEAD
-import { Item } from "./model";
+import {Item, HomepageOption, QuadrantConfig} from './model';
 
 export interface ConfigData {
   quadrants: { [key: string]: string };
   rings: string[];
   showEmptyRings: boolean;
+  quadrantsMap: { [quadrant: string]: QuadrantConfig };
+  chartConfig: {
+    size: number,
+    scale: number[],
+    blipSize: number,
+    ringsAttributes: {radius: number, arcWidth: number}[]
+  };
+  homepageContent: HomepageOption;
 }
 
 export const radarName =
@@ -14,67 +21,6 @@
 export const getItemPageNames = (items: Item[]) =>
   items.map((item) => `${item.quadrant}/${item.name}`);
 
-=======
-import {Item, HomepageOption, QuadrantConfig} from './model';
-
-export const radarName = process.env.RADAR_NAME || 'AOE Technology Radar'
-export const radarNameShort = radarName;
-
-export const homepageContent = HomepageOption.both; // by defaul show both versions so that people can choose which one they like more (or keep both)
-
-// Quadrants positions start from the top left and go clockwise
-export const quadrantsMap: Map<string, QuadrantConfig> = new Map([
-  ['languages-and-frameworks', {
-    id: 'languages-and-frameworks',
-    displayName: 'Languages & Frameworks',
-    colour: '#84BFA4',
-    txtColour: '#444444',
-    position: 1,
-    description: "We've placed development languages (such as Scala or Golang) here, as well as more low-level development frameworks (such as Play or Symfony), which are useful for implementing custom software of all kinds."
-  }],
-  ['methods-and-patterns', {
-    id: 'methods-and-patterns',
-    displayName: 'Methods & Patterns',
-    colour: '#248EA6',
-    txtColour: 'white',
-    position: 2,
-    description: 'Here we put information on methods and patterns concerning development, continuous x, testing, organization, architecture, etc.'
-  }],
-  ['platforms-and-aoe-services', {
-    id: 'platforms-and-aoe-services',
-    displayName: 'Platforms and Operations',
-    colour: '#F25244',
-    txtColour: '#444444',
-    position: 3,
-    description: 'Here we include infrastructure platforms and services. We also use this category to communicate news about AOE services that we want all AOE teams to be aware of.'
-  }],
-  ['tools', {
-    id:  'tools',
-    displayName: 'Tools',
-    colour: '#F2A25C',
-    txtColour: 'white',
-    position: 4,
-    description: 'Here we put different software tools - from small helpers to bigger software projects'
-  }]
-]);
-
-export const chartConfig = {
-    size: 800, //in px
-    scale: [-16, 16], // arbitrary scale, could have any summetric values. 16 is good for dividing the chart into rings of proportional sizes/radius
-    blipSize: 12, // in px, be careful when increasing this value as it may cause a lot of calculations during placing the blips on the chart
-    ringsAttributes: [ // order from the centre outwards
-      { radius: 8, arcWidth: 6 }, // radius values are based on the scale (not px!), arc width is in px
-      { radius: 11, arcWidth: 4 },
-      { radius: 14, arcWidth: 2 },
-      { radius: 16, arcWidth: 2 }
-    ]
-};
-
-export const getItemPageNames = (items: Item[]) => items.map(item => `${item.quadrant}/${item.name}`);
-
-export const showEmptyRings = false;
-
->>>>>>> c1157a77
 export function isMobileViewport() {
   // return false for server side rendering
   if (typeof window == "undefined") return false;
