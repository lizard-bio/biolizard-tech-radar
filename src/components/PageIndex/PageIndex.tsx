--- conflicted
+++ resolved
@@ -1,25 +1,13 @@
-<<<<<<< HEAD
 import { formatRelease } from "../../date";
-import { featuredOnly, Item } from "../../model";
+import { featuredOnly, Item, HomepageOption } from "../../model";
 import HeroHeadline from "../HeroHeadline/HeroHeadline";
 import QuadrantGrid from "../QuadrantGrid/QuadrantGrid";
+import RadarGrid from '../RadarGrid/RadarGrid';
 import Fadeable from "../Fadeable/Fadeable";
 import SetTitle from "../SetTitle";
 import { ConfigData, radarName, radarNameShort } from "../../config";
 import { MomentInput } from "moment";
 import { useMessages } from "../../context/MessagesContext";
-=======
-import React from 'react';
-import { formatRelease } from '../../date';
-import { featuredOnly, Item, HomepageOption } from '../../model';
-import HeroHeadline from '../HeroHeadline/HeroHeadline';
-import QuadrantGrid from '../QuadrantGrid/QuadrantGrid';
-import RadarGrid from '../RadarGrid/RadarGrid';
-import Fadeable from '../Fadeable/Fadeable';
-import SetTitle from '../SetTitle';
-import { radarName, radarNameShort, homepageContent } from '../../config';
-import { MomentInput } from 'moment';
->>>>>>> c1157a77
 
 type PageIndexProps = {
   leaving: boolean;
@@ -41,10 +29,8 @@
 
   const newestRelease = releases.slice(-1)[0];
   const numberOfReleases = releases.length;
-  // @ts-ignore
-  const showChart = homepageContent === HomepageOption.chart || homepageContent === HomepageOption.both;
-  // @ts-ignore
-  const showColumns = homepageContent === HomepageOption.columns || homepageContent === HomepageOption.both;
+  const showChart = config.homepageContent === HomepageOption.chart || config.homepageContent === HomepageOption.both;
+  const showColumns = config.homepageContent === HomepageOption.columns || config.homepageContent === HomepageOption.both;
   return (
     <Fadeable leaving={leaving} onLeave={onLeave}>
       <SetTitle title={radarNameShort} />
@@ -53,20 +39,15 @@
           {radarName}
         </HeroHeadline>
       </div>
-      <QuadrantGrid items={featuredOnly(items)} config={config} />
+      {showChart && (
+        <RadarGrid items={featuredOnly(items)} config={config} />
+      )}
+      {showColumns && (
+        <QuadrantGrid items={featuredOnly(items)} config={config} />
+      )}
       <div className="publish-date">
         {publishedLabel} {formatRelease(newestRelease)}
       </div>
-<<<<<<< HEAD
-=======
-      {showChart && (
-        <RadarGrid items={featuredOnly(items)} />
-      )}
-      {showColumns && (
-        <QuadrantGrid items={featuredOnly(items)} />
-      )}
-      <div className='publish-date'>Published {formatRelease(newestRelease)}</div>
->>>>>>> c1157a77
     </Fadeable>
   );
 }