--- conflicted
+++ resolved
@@ -1,7 +1,5 @@
-import React from "react";
+import { FlagType } from "../../model";
 import "./flag.scss";
-
-export type FlagType = "new" | "changed" | "default";
 
 interface ItemFlag {
   flag: FlagType;
@@ -16,11 +14,7 @@
 }) {
   const ucFirst = (s: string) => s.charAt(0).toUpperCase() + s.slice(1);
 
-<<<<<<< HEAD
-  if (item.flag !== "default") {
-=======
   if (item.flag !== FlagType.default) {
->>>>>>> c1157a77
     let name = item.flag.toUpperCase();
     let title = ucFirst(item.flag);
     if (short === true) {
