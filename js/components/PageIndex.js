--- conflicted
+++ resolved
@@ -6,17 +6,21 @@
 import Fadeable from './Fadeable';
 import SetTitle from './SetTitle';
 
-export default function PageIndex({ leaving, onLeave, items, navigate, ...props }) {
+export default function PageIndex({
+  leaving,
+  onLeave,
+  items,
+  navigate,
+  ...props
+}) {
   const newestRelease = props.releases.slice(-1)[0];
   return (
     <Fadeable leaving={leaving} onLeave={onLeave}>
       <SetTitle {...props} title="Technology Radar" />
       <div className="headline-group">
-<<<<<<< HEAD
-        <HeroHeadline alt={formatRelease(newestRelease)}>AOE Technology Radar</HeroHeadline>
-=======
-        <HeroHeadline alt="October 2017">AOE Technology Radar</HeroHeadline>
->>>>>>> 2da45056
+        <HeroHeadline alt={formatRelease(newestRelease)}>
+          AOE Technology Radar
+        </HeroHeadline>
       </div>
       <QuadrantGrid items={items} />
     </Fadeable>
