--- conflicted
+++ resolved
@@ -5,7 +5,6 @@
 
 ---
 
-<<<<<<< HEAD
 When using [Akka Streams](/languages-and-frameworks/akka-streams.html) to build
 reactive data transformation services you usually need to connect to several
 different services like FTP, S3 buckets, AMQP brokers or different databases.
@@ -17,7 +16,4 @@
 
 Akka Streams and Alpakka combined enables us to build small reactive
 integration services with minimal resource consumption and good performance and
-are good alternative to bigger ESB solutions or integration tools.
-=======
-Test test test test
->>>>>>> 963d4c83
+are good alternative to bigger ESB solutions or integration tools.